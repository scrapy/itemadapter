--- conflicted
+++ resolved
@@ -1,14 +1,10 @@
 [tox]
-<<<<<<< HEAD
-envlist = flake8,typing,black,py,no-extra-deps
+envlist = black,bandit,flake8,typing,py,no-extra-deps
 
 [base]
 deps =
     pytest>=5.4
     pytest-cov>=2.8
-=======
-envlist = bandit,flake8,typing,black,py
->>>>>>> 28c1f6ed
 
 [testenv]
 deps =
@@ -17,8 +13,25 @@
     dataclasses; python_version >= '3.6' and python_version < '3.7'
     scrapy>=2.0
 commands =
-<<<<<<< HEAD
     pytest --verbose --cov=itemadapter --cov-report=term-missing --cov-report=html --cov-report=xml --cov-append --doctest-glob=README.md {posargs:itemadapter README.md tests}
+
+[testenv:bandit]
+deps =
+    bandit
+commands =
+    bandit -r {posargs:itemadapter}
+
+[testenv:black]
+deps =
+    black>=19.10b0
+commands =
+    black --check {posargs:itemadapter tests}
+
+[testenv:flake8]
+deps =
+    flake8>=3.7.9
+commands =
+    flake8 --exclude=.git,.tox,venv* {posargs:itemadapter tests}
 
 [testenv:no-extra-deps]
 deps =
@@ -26,41 +39,8 @@
 setenv =
     ITEMADAPTER_NO_EXTRA_DEPS=True
 
-[testenv:flake8]
-=======
-    pytest --verbose --cov=itemadapter --cov-report=term-missing --cov-report=html --cov-report=xml --doctest-glob=README.md {posargs: itemadapter README.md tests}
-
-[testenv:bandit]
-basepython = python3
-deps =
-    bandit
-commands =
-    bandit -r {posargs:itemadapter}
-
-[testenv:flake8]
-basepython = python3
->>>>>>> 28c1f6ed
-deps =
-    flake8>=3.7.9
-commands =
-    flake8 --exclude=.git,.tox,venv* {posargs:itemadapter tests}
-
 [testenv:typing]
-<<<<<<< HEAD
-=======
-basepython = python3
->>>>>>> 28c1f6ed
 deps =
     mypy==0.770
 commands =
-    mypy --ignore-missing-imports --follow-imports=skip {posargs:itemadapter}
-
-[testenv:black]
-<<<<<<< HEAD
-=======
-basepython = python3
->>>>>>> 28c1f6ed
-deps =
-    black>=19.10b0
-commands =
-    black --check {posargs:itemadapter tests}+    mypy --ignore-missing-imports --follow-imports=skip {posargs:itemadapter}