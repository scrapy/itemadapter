--- conflicted
+++ resolved
@@ -1,19 +1,11 @@
 [tox]
-<<<<<<< HEAD
-envlist = typing,py,py38-scrapy22,pylint,pre-commit,twinecheck
-=======
-envlist = bandit,flake8,typing,black,py,py38-scrapy22,py-pydantic1,pylint
->>>>>>> 282cb4c7
+envlist = typing,py,py38-scrapy22,pylint,py-pydantic1,pre-commit,twinecheck
 
 [testenv]
 deps =
     -rtests/requirements.txt
-<<<<<<< HEAD
     py39-scrapy22: scrapy==2.2
-=======
-    py38-scrapy22: scrapy==2.2
     py-pydantic1: pydantic<2
->>>>>>> 282cb4c7
 commands =
     pytest --verbose --cov=itemadapter --cov-report=term-missing --cov-report=html --cov-report=xml --doctest-glob=README.md {posargs: itemadapter README.md tests}
 
