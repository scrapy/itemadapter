from __future__ import annotations

import dataclasses
from abc import ABCMeta, abstractmethod
from collections import deque
from collections.abc import Iterable, Iterator, KeysView, MutableMapping
from types import MappingProxyType
from typing import Any

from itemadapter._imports import _scrapy_item_classes, attr
from itemadapter.utils import (
    _get_pydantic_model_metadata,
    _get_pydantic_v1_model_metadata,
    _is_attrs_class,
    _is_pydantic_model,
    _is_pydantic_v1_model,
)

__all__ = [
    "AdapterInterface",
    "AttrsAdapter",
    "DataclassAdapter",
    "DictAdapter",
    "ItemAdapter",
    "PydanticAdapter",
    "ScrapyItemAdapter",
]


class AdapterInterface(MutableMapping, metaclass=ABCMeta):
    """Abstract Base Class for adapters.

    An adapter that handles a specific type of item should inherit from this
    class and implement the abstract methods defined here, plus the
    abtract methods inherited from the MutableMapping base class.
    """

    def __init__(self, item: Any) -> None:
        self.item = item

    @classmethod
    @abstractmethod
    def is_item_class(cls, item_class: type) -> bool:
        """Return True if the adapter can handle the given item class, False otherwise."""
        raise NotImplementedError()

    @classmethod
    def is_item(cls, item: Any) -> bool:
        """Return True if the adapter can handle the given item, False otherwise."""
        return cls.is_item_class(item.__class__)

    @classmethod
    def get_field_meta_from_class(cls, item_class: type, field_name: str) -> MappingProxyType:
        return MappingProxyType({})

    @classmethod
    def get_field_names_from_class(cls, item_class: type) -> list[str] | None:
        """Return a list of fields defined for ``item_class``.
        If a class doesn't support fields, None is returned."""
        return None

    def get_field_meta(self, field_name: str) -> MappingProxyType:
        """Return metadata for the given field name, if available."""
        return self.get_field_meta_from_class(self.item.__class__, field_name)

    def field_names(self) -> KeysView:
        """Return a dynamic view of the item's field names."""
        return self.keys()  # type: ignore[return-value]


class _MixinAttrsDataclassAdapter:
    _fields_dict: dict
    item: Any

    def get_field_meta(self, field_name: str) -> MappingProxyType:
        return self._fields_dict[field_name].metadata

    def field_names(self) -> KeysView:
        return KeysView(self._fields_dict)

    def __getitem__(self, field_name: str) -> Any:
        if field_name in self._fields_dict:
            return getattr(self.item, field_name)
        raise KeyError(field_name)

    def __setitem__(self, field_name: str, value: Any) -> None:
        if field_name in self._fields_dict:
            setattr(self.item, field_name, value)
        else:
            raise KeyError(f"{self.item.__class__.__name__} does not support field: {field_name}")

    def __delitem__(self, field_name: str) -> None:
        if field_name in self._fields_dict:
            try:
                if hasattr(self.item, field_name):
                    delattr(self.item, field_name)
                else:
                    raise AttributeError
            except AttributeError:
                raise KeyError(field_name)
        else:
            raise KeyError(f"{self.item.__class__.__name__} does not support field: {field_name}")

    def __iter__(self) -> Iterator:
        return iter(attr for attr in self._fields_dict if hasattr(self.item, attr))

    def __len__(self) -> int:
        return len(list(iter(self)))


class AttrsAdapter(_MixinAttrsDataclassAdapter, AdapterInterface):
    def __init__(self, item: Any) -> None:
        super().__init__(item)
        if attr is None:
            raise RuntimeError("attr module is not available")
        # store a reference to the item's fields to avoid O(n) lookups and O(n^2) traversals
        self._fields_dict = attr.fields_dict(self.item.__class__)

    @classmethod
    def is_item(cls, item: Any) -> bool:
        return _is_attrs_class(item) and not isinstance(item, type)

    @classmethod
    def is_item_class(cls, item_class: type) -> bool:
        return _is_attrs_class(item_class)

    @classmethod
    def get_field_meta_from_class(cls, item_class: type, field_name: str) -> MappingProxyType:
        if attr is None:
            raise RuntimeError("attr module is not available")
        try:
            return attr.fields_dict(item_class)[field_name].metadata  # type: ignore
        except KeyError:
            raise KeyError(f"{item_class.__name__} does not support field: {field_name}")

    @classmethod
    def get_field_names_from_class(cls, item_class: type) -> list[str] | None:
        if attr is None:
            raise RuntimeError("attr module is not available")
        return [a.name for a in attr.fields(item_class)]


class DataclassAdapter(_MixinAttrsDataclassAdapter, AdapterInterface):
    def __init__(self, item: Any) -> None:
        super().__init__(item)
        # store a reference to the item's fields to avoid O(n) lookups and O(n^2) traversals
        self._fields_dict = {field.name: field for field in dataclasses.fields(self.item)}

    @classmethod
    def is_item(cls, item: Any) -> bool:
        return dataclasses.is_dataclass(item) and not isinstance(item, type)

    @classmethod
    def is_item_class(cls, item_class: type) -> bool:
        return dataclasses.is_dataclass(item_class)

    @classmethod
    def get_field_meta_from_class(cls, item_class: type, field_name: str) -> MappingProxyType:
        for field in dataclasses.fields(item_class):
            if field.name == field_name:
                return field.metadata  # type: ignore
        raise KeyError(f"{item_class.__name__} does not support field: {field_name}")

    @classmethod
    def get_field_names_from_class(cls, item_class: type) -> list[str] | None:
        return [a.name for a in dataclasses.fields(item_class)]


class PydanticAdapter(AdapterInterface):
    item: Any

    @classmethod
    def is_item_class(cls, item_class: type) -> bool:
        return _is_pydantic_model(item_class) or _is_pydantic_v1_model(item_class)

    @classmethod
    def get_field_meta_from_class(cls, item_class: type, field_name: str) -> MappingProxyType:
        try:
            try:
                return _get_pydantic_model_metadata(item_class, field_name)
            except AttributeError:
                return _get_pydantic_v1_model_metadata(item_class, field_name)
        except KeyError:
            raise KeyError(f"{item_class.__name__} does not support field: {field_name}")

    @classmethod
<<<<<<< HEAD
    def get_field_names_from_class(cls, item_class: type) -> list[str] | None:
        return list(item_class.__fields__.keys())  # type: ignore[attr-defined]
=======
    def get_field_names_from_class(cls, item_class: type) -> Optional[List[str]]:
        try:
            return list(item_class.model_fields.keys())  # type: ignore[attr-defined]
        except AttributeError:
            return list(item_class.__fields__.keys())  # type: ignore[attr-defined]
>>>>>>> 621b6b2c

    def field_names(self) -> KeysView:
        try:
            return KeysView(self.item.model_fields)
        except AttributeError:
            return KeysView(self.item.__fields__)

    def __getitem__(self, field_name: str) -> Any:
        try:
            self.item.model_fields
        except AttributeError:
            if field_name in self.item.__fields__:
                return getattr(self.item, field_name)
        else:
            if field_name in self.item.model_fields:
                return getattr(self.item, field_name)
        raise KeyError(field_name)

    def __setitem__(self, field_name: str, value: Any) -> None:
        try:
            self.item.model_fields
        except AttributeError:
            if field_name in self.item.__fields__:
                setattr(self.item, field_name, value)
                return
        else:
            if field_name in self.item.model_fields:
                setattr(self.item, field_name, value)
                return
        raise KeyError(f"{self.item.__class__.__name__} does not support field: {field_name}")

    def __delitem__(self, field_name: str) -> None:
        try:
            self.item.model_fields
        except AttributeError:
            if field_name in self.item.__fields__:
                try:
                    if hasattr(self.item, field_name):
                        delattr(self.item, field_name)
                        return
                    raise AttributeError
                except AttributeError:
                    raise KeyError(field_name)
        else:
            if field_name in self.item.model_fields:
                try:
                    if hasattr(self.item, field_name):
                        delattr(self.item, field_name)
                        return
                    raise AttributeError
                except AttributeError:
                    raise KeyError(field_name)
        raise KeyError(f"{self.item.__class__.__name__} does not support field: {field_name}")

    def __iter__(self) -> Iterator:
        try:
            return iter(attr for attr in self.item.model_fields if hasattr(self.item, attr))
        except AttributeError:
            return iter(attr for attr in self.item.__fields__ if hasattr(self.item, attr))

    def __len__(self) -> int:
        return len(list(iter(self)))


class _MixinDictScrapyItemAdapter:
    _fields_dict: dict
    item: Any

    def __getitem__(self, field_name: str) -> Any:
        return self.item[field_name]

    def __setitem__(self, field_name: str, value: Any) -> None:
        self.item[field_name] = value

    def __delitem__(self, field_name: str) -> None:
        del self.item[field_name]

    def __iter__(self) -> Iterator:
        return iter(self.item)

    def __len__(self) -> int:
        return len(self.item)


class DictAdapter(_MixinDictScrapyItemAdapter, AdapterInterface):
    @classmethod
    def is_item(cls, item: Any) -> bool:
        return isinstance(item, dict)

    @classmethod
    def is_item_class(cls, item_class: type) -> bool:
        return issubclass(item_class, dict)

    def field_names(self) -> KeysView:
        return KeysView(self.item)


class ScrapyItemAdapter(_MixinDictScrapyItemAdapter, AdapterInterface):
    @classmethod
    def is_item(cls, item: Any) -> bool:
        return isinstance(item, _scrapy_item_classes)

    @classmethod
    def is_item_class(cls, item_class: type) -> bool:
        return issubclass(item_class, _scrapy_item_classes)

    @classmethod
    def get_field_meta_from_class(cls, item_class: type, field_name: str) -> MappingProxyType:
        return MappingProxyType(item_class.fields[field_name])  # type: ignore[attr-defined]

    @classmethod
    def get_field_names_from_class(cls, item_class: type) -> list[str] | None:
        return list(item_class.fields.keys())  # type: ignore[attr-defined]

    def field_names(self) -> KeysView:
        return KeysView(self.item.fields)


class ItemAdapter(MutableMapping):
    """Wrapper class to interact with data container objects. It provides a common interface
    to extract and set data without having to take the object's type into account.
    """

    ADAPTER_CLASSES: Iterable[type[AdapterInterface]] = deque(
        [
            ScrapyItemAdapter,
            DictAdapter,
            DataclassAdapter,
            AttrsAdapter,
            PydanticAdapter,
        ]
    )

    def __init__(self, item: Any) -> None:
        for cls in self.ADAPTER_CLASSES:
            if cls.is_item(item):
                self.adapter = cls(item)
                break
        else:
            raise TypeError(f"No adapter found for objects of type: {type(item)} ({item})")

    @classmethod
    def is_item(cls, item: Any) -> bool:
        for adapter_class in cls.ADAPTER_CLASSES:
            if adapter_class.is_item(item):
                return True
        return False

    @classmethod
    def is_item_class(cls, item_class: type) -> bool:
        for adapter_class in cls.ADAPTER_CLASSES:
            if adapter_class.is_item_class(item_class):
                return True
        return False

    @classmethod
    def _get_adapter_class(cls, item_class: type) -> type[AdapterInterface]:
        for adapter_class in cls.ADAPTER_CLASSES:
            if adapter_class.is_item_class(item_class):
                return adapter_class
        raise TypeError(f"{item_class} is not a valid item class")

    @classmethod
    def get_field_meta_from_class(cls, item_class: type, field_name: str) -> MappingProxyType:
        adapter_class = cls._get_adapter_class(item_class)
        return adapter_class.get_field_meta_from_class(item_class, field_name)

    @classmethod
    def get_field_names_from_class(cls, item_class: type) -> list[str] | None:
        adapter_class = cls._get_adapter_class(item_class)
        return adapter_class.get_field_names_from_class(item_class)

    @property
    def item(self) -> Any:
        return self.adapter.item

    def __repr__(self) -> str:
        values = ", ".join([f"{key}={value!r}" for key, value in self.items()])
        return f"<{self.__class__.__name__} for {self.item.__class__.__name__}({values})>"

    def __getitem__(self, field_name: str) -> Any:
        return self.adapter.__getitem__(field_name)

    def __setitem__(self, field_name: str, value: Any) -> None:
        self.adapter.__setitem__(field_name, value)

    def __delitem__(self, field_name: str) -> None:
        self.adapter.__delitem__(field_name)

    def __iter__(self) -> Iterator:
        return self.adapter.__iter__()

    def __len__(self) -> int:
        return self.adapter.__len__()

    def get_field_meta(self, field_name: str) -> MappingProxyType:
        """Return metadata for the given field name."""
        return self.adapter.get_field_meta(field_name)

    def field_names(self) -> KeysView:
        """Return read-only key view with the names of all the defined fields for the item."""
        return self.adapter.field_names()

    def asdict(self) -> dict:
        """Return a dict object with the contents of the adapter. This works slightly different
        than calling `dict(adapter)`: it's applied recursively to nested items (if there are any).
        """
        return {key: self._asdict(value) for key, value in self.items()}

    @classmethod
    def _asdict(cls, obj: Any) -> Any:
        if isinstance(obj, dict):
            return {key: cls._asdict(value) for key, value in obj.items()}
        if isinstance(obj, (list, set, tuple)):
            return obj.__class__(cls._asdict(x) for x in obj)
        if isinstance(obj, cls):
            return obj.asdict()
        if cls.is_item(obj):
            return cls(obj).asdict()
        return obj<|MERGE_RESOLUTION|>--- conflicted
+++ resolved
@@ -184,16 +184,11 @@
             raise KeyError(f"{item_class.__name__} does not support field: {field_name}")
 
     @classmethod
-<<<<<<< HEAD
-    def get_field_names_from_class(cls, item_class: type) -> list[str] | None:
-        return list(item_class.__fields__.keys())  # type: ignore[attr-defined]
-=======
-    def get_field_names_from_class(cls, item_class: type) -> Optional[List[str]]:
+    def get_field_names_from_class(cls, item_class: type) -> list[str] | None:
         try:
             return list(item_class.model_fields.keys())  # type: ignore[attr-defined]
         except AttributeError:
             return list(item_class.__fields__.keys())  # type: ignore[attr-defined]
->>>>>>> 621b6b2c
 
     def field_names(self) -> KeysView:
         try:
