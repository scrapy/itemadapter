--- conflicted
+++ resolved
@@ -30,13 +30,9 @@
     import pydantic.v1 as pydantic_v1  # pylint: disable=W0611 (unused-import)
     import pydantic  # pylint: disable=W0611 (unused-import)
 except ImportError:
-<<<<<<< HEAD
     try:
         import pydantic as pydantic_v1  # pylint: disable=W0611 (unused-import)
-        pydantic = None  # type: ignore [assignment]
+        pydantic = None  # type: ignore[assignment]
     except ImportError:
         # Handle the case where neither pydantic.v1 nor pydantic is available
-        pydantic_v1 = None
-=======
-    pydantic = None  # type: ignore[assignment]
->>>>>>> d06195a7
+        pydantic_v1 = None