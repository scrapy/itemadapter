--- conflicted
+++ resolved
@@ -1,10 +1,8 @@
-<<<<<<< HEAD
 import os
 import sys
 from unittest import skipIf, TestCase as _TestCase
-=======
+
 from itemadapter.adapter import ItemAdapter
->>>>>>> 3bc56f2f
 
 
 try:
@@ -13,23 +11,25 @@
     AttrsItem = None
     AttrsItemNested = None
 else:
-    if os.environ.get('ITEMADAPTER_NO_EXTRA_DEPS'):
+    if os.environ.get("ITEMADAPTER_NO_EXTRA_DEPS"):
         AttrsItem = None
+        AttrsItemNested = None
     else:
+
         @attr.s
         class AttrsItem:
             name = attr.ib(default=None, metadata={"serializer": str})
             value = attr.ib(default=None, metadata={"serializer": int})
 
-    @attr.s
-    class AttrsItemNested:
-        nested = attr.ib(type=AttrsItem)
-        adapter = attr.ib(type=ItemAdapter)
-        dict_ = attr.ib(type=dict)
-        list_ = attr.ib(type=list)
-        set_ = attr.ib(type=set)
-        tuple_ = attr.ib(type=tuple)
-        int_ = attr.ib(type=int)
+        @attr.s
+        class AttrsItemNested:
+            nested = attr.ib(type=AttrsItem)
+            adapter = attr.ib(type=ItemAdapter)
+            dict_ = attr.ib(type=dict)
+            list_ = attr.ib(type=list)
+            set_ = attr.ib(type=set)
+            tuple_ = attr.ib(type=tuple)
+            int_ = attr.ib(type=int)
 
 
 try:
@@ -38,11 +38,9 @@
     DataClassItem = None
     DataClassItemNested = None
 else:
-    if (
-        os.environ.get('ITEMADAPTER_NO_EXTRA_DEPS')
-        and (3, 6) <= sys.version_info < (3, 7)
-    ):
+    if os.environ.get("ITEMADAPTER_NO_EXTRA_DEPS") and (3, 6) <= sys.version_info < (3, 7):
         DataClassItem = None
+        DataClassItemNested = None
     else:
         DataClassItem = make_dataclass(
             "DataClassItem",
@@ -52,18 +50,18 @@
             ],
         )
 
-    DataClassItemNested = make_dataclass(
-        "DataClassItem",
-        [
-            ("nested", DataClassItem),
-            ("adapter", ItemAdapter),
-            ("dict_", dict),
-            ("list_", list),
-            ("set_", set),
-            ("tuple_", tuple),
-            ("int_", int),
-        ],
-    )
+        DataClassItemNested = make_dataclass(
+            "DataClassItem",
+            [
+                ("nested", DataClassItem),
+                ("adapter", ItemAdapter),
+                ("dict_", dict),
+                ("list_", list),
+                ("set_", set),
+                ("tuple_", tuple),
+                ("int_", int),
+            ],
+        )
 
 
 try:
@@ -73,17 +71,27 @@
     ScrapySubclassedItem = None
     ScrapySubclassedItemNested = None
 else:
-    if os.environ.get('ITEMADAPTER_NO_EXTRA_DEPS'):
+    if os.environ.get("ITEMADAPTER_NO_EXTRA_DEPS"):
         ScrapyItem = None
         ScrapySubclassedItem = None
+        ScrapySubclassedItemNested = None
     else:
+
         class ScrapySubclassedItem(ScrapyItem):
             name = Field(serializer=str)
             value = Field(serializer=int)
 
+        class ScrapySubclassedItemNested(ScrapyItem):
+            nested = Field()
+            adapter = Field()
+            dict_ = Field()
+            list_ = Field()
+            set_ = Field()
+            tuple_ = Field()
+            int_ = Field()
+
 
 class ImportRaiser:
-
     def __init__(self, *packages):
         self.packages = set(packages)
 
@@ -102,40 +110,35 @@
     pytest depends on them.
     """
 
-    _extra_modules = ('attr', 'scrapy')
+    _extra_modules = ("attr", "scrapy")
 
     def setUp(self):
         super().setUp()
 
-        required_extra_modules = getattr(self, 'required_extra_modules', None)
+        required_extra_modules = getattr(self, "required_extra_modules", None)
         if required_extra_modules:
             requirement_map = {
-                'attr': AttrsItem,
-                'dataclasses': DataClassItem,
-                'scrapy': ScrapyItem,
+                "attr": AttrsItem,
+                "dataclasses": DataClassItem,
+                "scrapy": ScrapyItem,
             }
-            unknown_extra_modules = [module
-                                     for module in required_extra_modules
-                                     if module not in requirement_map]
+            unknown_extra_modules = [
+                module for module in required_extra_modules if module not in requirement_map
+            ]
             if unknown_extra_modules:
                 raise NotImplementedError(
-                    'Unknown extra modules: {}'.format(unknown_extra_modules)
+                    "Unknown extra modules: {}".format(unknown_extra_modules)
                 )
-            unavaliable_extra_modules = [module
-                                         for module in required_extra_modules
-                                         if not requirement_map[module]]
+            unavaliable_extra_modules = [
+                module for module in required_extra_modules if not requirement_map[module]
+            ]
             if unavaliable_extra_modules:
-                self.skipTest(
-                    'cannot import; {}'.format(
-                        ', '.join(unavaliable_extra_modules)
-                    )
-                )
-
+                self.skipTest("cannot import; {}".format(", ".join(unavaliable_extra_modules)))
 
         self._removed_modules = {}
-        if os.environ.get('ITEMADAPTER_NO_EXTRA_DEPS'):
+        if os.environ.get("ITEMADAPTER_NO_EXTRA_DEPS"):
             if (3, 6) <= sys.version_info < (3, 7):
-                self._extra_modules = self._extra_modules + ('dataclasses',)
+                self._extra_modules = self._extra_modules + ("dataclasses",)
             sys.meta_path.insert(0, ImportRaiser(*self._extra_modules))
             for package in self._extra_modules:
                 if package in sys.modules:
@@ -145,28 +148,13 @@
     def tearDown(self):
         super().tearDown()
 
-        if os.environ.get('ITEMADAPTER_NO_EXTRA_DEPS'):
+        if os.environ.get("ITEMADAPTER_NO_EXTRA_DEPS"):
             del sys.meta_path[0]
             for package in self._extra_modules:
                 if package in self._removed_modules:
                     sys.modules[package] = self._removed_modules[package]
 
 
-<<<<<<< HEAD
 requires_attr = skipIf(not AttrsItem, "cannot import attr")
 requires_dataclasses = skipIf(not DataClassItem, "cannot import dataclasses")
-requires_scrapy = skipIf(not ScrapyItem, "cannot import scrapy")
-=======
-    class ScrapySubclassedItem(ScrapyItem):
-        name = Field(serializer=str)
-        value = Field(serializer=int)
-
-    class ScrapySubclassedItemNested(ScrapyItem):
-        nested = Field()
-        adapter = Field()
-        dict_ = Field()
-        list_ = Field()
-        set_ = Field()
-        tuple_ = Field()
-        int_ = Field()
->>>>>>> 3bc56f2f
+requires_scrapy = skipIf(not ScrapyItem, "cannot import scrapy")