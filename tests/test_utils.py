--- conflicted
+++ resolved
@@ -1,8 +1,14 @@
 import unittest
+from types import MappingProxyType
 from unittest import mock
-from types import MappingProxyType
-
-<<<<<<< HEAD
+
+from itemadapter.utils import (
+    get_field_meta_from_class,
+    is_attrs_instance,
+    is_dataclass_instance,
+    is_scrapy_item,
+)
+
 from tests import (
     AttrsItem,
     DataClassItem,
@@ -15,19 +21,6 @@
 )
 
 
-class ItemLikeTestCase(TestCase):
-=======
-from itemadapter.utils import (
-    get_field_meta_from_class,
-    is_attrs_instance,
-    is_dataclass_instance,
-    is_item,
-    is_scrapy_item,
-)
-
-from tests import AttrsItem, DataClassItem, ScrapyItem, ScrapySubclassedItem
-
-
 def mocked_import(name, *args, **kwargs):
     raise ImportError(name)
 
@@ -48,7 +41,6 @@
 
 
 class ItemLikeTestCase(unittest.TestCase):
->>>>>>> e20fdaf0
     def test_false(self):
         from itemadapter.utils import is_item
 
@@ -108,18 +100,14 @@
         self.assertFalse(is_attrs_instance({"a", "set"}))
         self.assertFalse(is_attrs_instance(AttrsItem))
 
-<<<<<<< HEAD
     @requires_attr
-=======
-    @unittest.skipIf(not AttrsItem, "attrs module is not available")
     @mock.patch("builtins.__import__", mocked_import)
     def test_module_not_available(self):
         self.assertFalse(is_attrs_instance(AttrsItem(name="asdf", value=1234)))
         with self.assertRaises(TypeError, msg="AttrsItem is not a valid item class"):
             get_field_meta_from_class(AttrsItem, "name")
 
-    @unittest.skipIf(not AttrsItem, "attrs module is not available")
->>>>>>> e20fdaf0
+    @requires_attr
     def test_true(self):
         from itemadapter.utils import is_attrs_instance
 
@@ -152,18 +140,14 @@
         self.assertFalse(is_dataclass_instance({"a", "set"}))
         self.assertFalse(is_dataclass_instance(DataClassItem))
 
-<<<<<<< HEAD
     @requires_dataclasses
-=======
-    @unittest.skipIf(not DataClassItem, "dataclasses module is not available")
     @mock.patch("builtins.__import__", mocked_import)
     def test_module_not_available(self):
         self.assertFalse(is_dataclass_instance(DataClassItem(name="asdf", value=1234)))
         with self.assertRaises(TypeError, msg="DataClassItem is not a valid item class"):
             get_field_meta_from_class(DataClassItem, "name")
 
-    @unittest.skipIf(not DataClassItem, "dataclasses module is not available")
->>>>>>> e20fdaf0
+    @requires_dataclasses
     def test_true(self):
         from itemadapter.utils import is_dataclass_instance
 
@@ -197,18 +181,14 @@
         self.assertFalse(is_scrapy_item({"a", "set"}))
         self.assertFalse(is_scrapy_item(ScrapySubclassedItem))
 
-<<<<<<< HEAD
     @requires_scrapy
-=======
-    @unittest.skipIf(not ScrapySubclassedItem, "scrapy module is not available")
     @mock.patch("builtins.__import__", mocked_import)
     def test_module_not_available(self):
         self.assertFalse(is_scrapy_item(ScrapySubclassedItem(name="asdf", value=1234)))
         with self.assertRaises(TypeError, msg="ScrapySubclassedItem is not a valid item class"):
             get_field_meta_from_class(ScrapySubclassedItem, "name")
 
-    @unittest.skipIf(not ScrapySubclassedItem, "scrapy module is not available")
->>>>>>> e20fdaf0
+    @requires_scrapy
     def test_true(self):
         from itemadapter.utils import is_scrapy_item
 
@@ -241,7 +221,8 @@
     required_extra_modules = ("scrapy",)
 
     @unittest.skipIf(
-        not hasattr(scrapy.item, "_BaseItem"), "scrapy.item._BaseItem not available",
+        not hasattr(scrapy.item, "_BaseItem"),
+        "scrapy.item._BaseItem not available",
     )
     def test_deprecated_underscore_baseitem(self):
         from itemadapter.utils import is_scrapy_item
@@ -253,7 +234,8 @@
         self.assertTrue(is_scrapy_item(SubClassed_BaseItem()))
 
     @unittest.skipIf(
-        not hasattr(scrapy.item, "BaseItem"), "scrapy.item.BaseItem not available",
+        not hasattr(scrapy.item, "BaseItem"),
+        "scrapy.item.BaseItem not available",
     )
     def test_deprecated_baseitem(self):
         from itemadapter.utils import is_scrapy_item
@@ -265,13 +247,10 @@
         self.assertTrue(is_scrapy_item(SubClassedBaseItem()))
 
     def test_removed_baseitem(self):
-<<<<<<< HEAD
-        from itemadapter.utils import is_scrapy_item
-=======
         """
         Mock the scrapy.item module so it does not contain the deprecated _BaseItem class
         """
->>>>>>> e20fdaf0
+        from itemadapter.utils import is_scrapy_item
 
         class MockItemModule:
             Item = ScrapyItem
