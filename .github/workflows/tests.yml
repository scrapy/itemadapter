name: Tests

on: [push, pull_request]

jobs:
  tests-ubuntu:
    name: "Test: ${{ matrix.python-version }}, Ubuntu"
    runs-on: ubuntu-latest
    strategy:
      fail-fast: false
      matrix:
        include:
        - python-version: "3.9"
          env:
            TOXENV: min-attrs
        - python-version: "3.9"
          env:
            TOXENV: min-pydantic
        - python-version: "3.9"
          env:
            TOXENV: min-scrapy
        - python-version: "3.9"
          env:
            TOXENV: min-extra
        - python-version: "3.9"
          env:
            TOXENV: py
        - python-version: "3.10"
          env:
            TOXENV: py
        - python-version: "pypy3.10"
          env:
            TOXENV: py
        - python-version: "3.11"
          env:
            TOXENV: py
        - python-version: "3.12"
          env:
            TOXENV: py
        - python-version: "3.13"
          env:
            TOXENV: py
        - python-version: "3.13"
          env:
            TOXENV: attrs
        - python-version: "3.13"
          env:
            TOXENV: pydantic1
        - python-version: "3.13"
          env:
            TOXENV: pydantic
        - python-version: "3.13"
          env:
            TOXENV: scrapy
        - python-version: "3.13"
          env:
            TOXENV: extra
        - python-version: "3.13"
          env:
            TOXENV: extra-pydantic1

    steps:
    - uses: actions/checkout@v4

    - name: Set up Python ${{ matrix.python-version }}
      uses: actions/setup-python@v5
      with:
        python-version: ${{ matrix.python-version }}

    - name: Install tox
      run: pip install tox

    - name: Run tests
<<<<<<< HEAD
      run: tox -e py

    - name: Upload coverage report
      uses: codecov/codecov-action@v5

  tests-other:
    name: "Test: py39-scrapy22, Ubuntu"
    runs-on: ubuntu-latest

    steps:
    - uses: actions/checkout@v4

    - name: Set up Python
      uses: actions/setup-python@v5
      with:
        python-version: 3.9

    - name: Install tox
      run: pip install tox

    - name: Run tests
      run: tox -e py39-scrapy22
=======
      env: ${{ matrix.env }}
      run: tox
>>>>>>> 621b6b2c

    - name: Upload coverage report
      uses: codecov/codecov-action@v5

  tests-other-os:
    name: "Test: py39, ${{ matrix.os }}"
    runs-on: "${{ matrix.os }}"
    strategy:
      matrix:
        os: [macos-latest, windows-latest]

    steps:
    - uses: actions/checkout@v4

    - name: Set up Python
      uses: actions/setup-python@v5
      with:
        python-version: 3.9

    - name: Install tox
      run: pip install tox

    - name: Run tests
      run: tox -e py

    - name: Upload coverage report
      uses: codecov/codecov-action@v5<|MERGE_RESOLUTION|>--- conflicted
+++ resolved
@@ -71,33 +71,8 @@
       run: pip install tox
 
     - name: Run tests
-<<<<<<< HEAD
-      run: tox -e py
-
-    - name: Upload coverage report
-      uses: codecov/codecov-action@v5
-
-  tests-other:
-    name: "Test: py39-scrapy22, Ubuntu"
-    runs-on: ubuntu-latest
-
-    steps:
-    - uses: actions/checkout@v4
-
-    - name: Set up Python
-      uses: actions/setup-python@v5
-      with:
-        python-version: 3.9
-
-    - name: Install tox
-      run: pip install tox
-
-    - name: Run tests
-      run: tox -e py39-scrapy22
-=======
       env: ${{ matrix.env }}
       run: tox
->>>>>>> 621b6b2c
 
     - name: Upload coverage report
       uses: codecov/codecov-action@v5
