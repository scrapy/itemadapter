name: Tests

on: [push, pull_request]

jobs:
  tests-ubuntu:
    name: "Test: ${{ matrix.python-version }}, Ubuntu"
    runs-on: ubuntu-latest
    strategy:
      fail-fast: false
      matrix:
<<<<<<< HEAD
        python-version: ["3.9", "3.10", "3.11", "3.12", "3.13", "pypy3.10"]
=======
        include:
        - python-version: "3.8"
          env:
            TOXENV: py
        - python-version: "3.9"
          env:
            TOXENV: py
        - python-version: "3.10"
          env:
            TOXENV: py
        - python-version: "3.11"
          env:
            TOXENV: py

        # pinned deps
        - python-version: "3.8"
          env:
            TOXENV: py38-scrapy22
        - python-version: "3.8"
          env:
            TOXENV: py-pydantic1
>>>>>>> 282cb4c7

    steps:
    - uses: actions/checkout@v4

    - name: Set up Python ${{ matrix.python-version }}
      uses: actions/setup-python@v5
      with:
        python-version: ${{ matrix.python-version }}

    - name: Install tox
      run: pip install tox

    - name: Run tests
<<<<<<< HEAD
      run: tox -e py

    - name: Upload coverage report
      run: |
        curl -Os https://uploader.codecov.io/latest/linux/codecov
        chmod +x codecov
        ./codecov

  tests-other:
    name: "Test: py39-scrapy22, Ubuntu"
    runs-on: ubuntu-latest

    steps:
    - uses: actions/checkout@v4

    - name: Set up Python
      uses: actions/setup-python@v5
      with:
        python-version: 3.9

    - name: Install tox
      run: pip install tox

    - name: Run tests
      run: tox -e py39-scrapy22
=======
      run: tox
>>>>>>> 282cb4c7

    - name: Upload coverage report
      run: |
        curl -Os https://uploader.codecov.io/latest/linux/codecov
        chmod +x codecov
        ./codecov

  tests-other-os:
    name: "Test: py39, ${{ matrix.os }}"
    runs-on: "${{ matrix.os }}"
    strategy:
      matrix:
        os: [macos-latest, windows-latest]

    steps:
    - uses: actions/checkout@v4

    - name: Set up Python
      uses: actions/setup-python@v5
      with:
        python-version: 3.9

    - name: Install tox
      run: pip install tox

    - name: Run tests
      run: tox -e py<|MERGE_RESOLUTION|>--- conflicted
+++ resolved
@@ -9,31 +9,33 @@
     strategy:
       fail-fast: false
       matrix:
-<<<<<<< HEAD
-        python-version: ["3.9", "3.10", "3.11", "3.12", "3.13", "pypy3.10"]
-=======
         include:
-        - python-version: "3.8"
-          env:
-            TOXENV: py
         - python-version: "3.9"
           env:
             TOXENV: py
         - python-version: "3.10"
           env:
             TOXENV: py
+        - python-version: "pypy3.10"
+          env:
+            TOXENV: py
         - python-version: "3.11"
+          env:
+            TOXENV: py
+        - python-version: "3.12"
+          env:
+            TOXENV: py
+        - python-version: "3.13"
           env:
             TOXENV: py
 
         # pinned deps
-        - python-version: "3.8"
+        - python-version: "3.9"
           env:
-            TOXENV: py38-scrapy22
-        - python-version: "3.8"
+            TOXENV: py39-scrapy22
+        - python-version: "3.9"
           env:
             TOXENV: py-pydantic1
->>>>>>> 282cb4c7
 
     steps:
     - uses: actions/checkout@v4
@@ -47,35 +49,7 @@
       run: pip install tox
 
     - name: Run tests
-<<<<<<< HEAD
-      run: tox -e py
-
-    - name: Upload coverage report
-      run: |
-        curl -Os https://uploader.codecov.io/latest/linux/codecov
-        chmod +x codecov
-        ./codecov
-
-  tests-other:
-    name: "Test: py39-scrapy22, Ubuntu"
-    runs-on: ubuntu-latest
-
-    steps:
-    - uses: actions/checkout@v4
-
-    - name: Set up Python
-      uses: actions/setup-python@v5
-      with:
-        python-version: 3.9
-
-    - name: Install tox
-      run: pip install tox
-
-    - name: Run tests
-      run: tox -e py39-scrapy22
-=======
       run: tox
->>>>>>> 282cb4c7
 
     - name: Upload coverage report
       run: |
