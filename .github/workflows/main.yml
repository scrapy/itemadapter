name: Build

on:
  push:
    branches:
      - master
  pull_request:

jobs:
  checks:
    name: Lint, typing, security
    runs-on: ubuntu-18.04

    steps:
    - uses: actions/checkout@v2

    - name: Set up Python 3.8
      uses: actions/setup-python@v2
      with:
        python-version: 3.8

    - name: Install tox
      run: pip install tox

    - name: Flake8
      run: tox -e flake8

    - name: Typing
      run: tox -e typing

    - name: Black
      run: tox -e black

<<<<<<< HEAD

  tests-ubuntu:
    name: "Test: py${{ matrix.python-version }}, Ubuntu"
    runs-on: ubuntu-latest
    strategy:
      matrix:
        python-version: [3.6, 3.7, 3.8]

    steps:
    - uses: actions/checkout@v2

    - name: Set up Python ${{ matrix.python-version }}
      uses: actions/setup-python@v1
      with:
        python-version: ${{ matrix.python-version }}

    - name: Install tox
      run: pip install tox

    - name: Run tests
      run: tox -e py

    - name: Upload coverage report
      run: bash <(curl -s https://codecov.io/bash) -cF tests


  tests-no-extra-deps:
    name: "Test: py${{ matrix.python-version }}, Ubuntu, no extra deps"
    runs-on: ubuntu-latest
=======
    - name: Bandit
      run: tox -e bandit

  tests-ubuntu:
    name: "Test: py${{ matrix.python-version }}, Ubuntu"
    runs-on: ubuntu-18.04
>>>>>>> 28c1f6ed
    strategy:
      matrix:
        python-version: [3.6, 3.7, 3.8]

    steps:
    - uses: actions/checkout@v2

    - name: Set up Python ${{ matrix.python-version }}
      uses: actions/setup-python@v2
      with:
        python-version: ${{ matrix.python-version }}

    - name: Install tox
      run: pip install tox

    - name: Run tests
      run: tox -e no-extra-deps

    - name: Upload coverage report
      run: bash <(curl -s https://codecov.io/bash) -cF tests


    - name: Upload coverage report
      run: bash <(curl -s https://codecov.io/bash)

  tests-other-os:
    name: "Test: py3.8, ${{ matrix.os }}"
    runs-on: "${{ matrix.os }}"
    strategy:
      matrix:
        os: [macos-latest, windows-latest]

    steps:
    - uses: actions/checkout@v2

    - name: Set up Python 3.8
      uses: actions/setup-python@v2
      with:
        python-version: 3.8

    - name: Install tox
      run: pip install tox

    - name: Run tests
      run: tox -e py

  publish:
    name: "Publish package to PyPI"
    runs-on: ubuntu-18.04
    needs: [checks, tests-ubuntu, tests-other-os]
    if: github.event_name == 'push' && startsWith(github.event.ref, 'refs/tags/v')

    steps:
    - uses: actions/checkout@v2

    - name: Set up Python 3.8
      uses: actions/setup-python@v2
      with:
        python-version: 3.8

    - name: Publish to PyPI
      run: |
        pip install --upgrade setuptools wheel twine
        python setup.py sdist bdist_wheel
        export TWINE_USERNAME=__token__
        export TWINE_PASSWORD=${{ secrets.PYPI_TOKEN }}
        twine upload dist/*<|MERGE_RESOLUTION|>--- conflicted
+++ resolved
@@ -31,11 +31,12 @@
     - name: Black
       run: tox -e black
 
-<<<<<<< HEAD
+    - name: Bandit
+      run: tox -e bandit
 
   tests-ubuntu:
     name: "Test: py${{ matrix.python-version }}, Ubuntu"
-    runs-on: ubuntu-latest
+    runs-on: ubuntu-18.04
     strategy:
       matrix:
         python-version: [3.6, 3.7, 3.8]
@@ -60,15 +61,7 @@
 
   tests-no-extra-deps:
     name: "Test: py${{ matrix.python-version }}, Ubuntu, no extra deps"
-    runs-on: ubuntu-latest
-=======
-    - name: Bandit
-      run: tox -e bandit
-
-  tests-ubuntu:
-    name: "Test: py${{ matrix.python-version }}, Ubuntu"
     runs-on: ubuntu-18.04
->>>>>>> 28c1f6ed
     strategy:
       matrix:
         python-version: [3.6, 3.7, 3.8]
